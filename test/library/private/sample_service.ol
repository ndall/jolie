--- conflicted
+++ resolved
@@ -32,15 +32,9 @@
 
 interface TmpInterface {
   RequestResponse:
-<<<<<<< HEAD
-    tmp( T1 )( T2 ) throws F1( T1 ),
-    tmp2( T3 )( T4 ) throws F2,
-    tmp3( T5 )( T6 ) throws F3( string )
-=======
     tmp( T1 )( T2 ) throws Fault1( T3 ),
     tmp2( T3 )( T4 ) throws Fault2,
     tmp3( T5 )( T6 ) throws Fault3( string ) Fault4( T7 )
->>>>>>> 0dbe8be5
 }
 
 inputPort TPort {
