--- conflicted
+++ resolved
@@ -96,13 +96,8 @@
 	private static final int DEFAULT_REDIRECTION_STATUS_CODE = 303;
 	private static final String DEFAULT_CONTENT_TYPE = "application/octet-stream"; // default content type per RFC 2616#7.2.1
 	private static final String DEFAULT_FORMAT = "xml";
-<<<<<<< HEAD
-	private static final Map< Integer, String > statusCodeDescriptions = new HashMap< Integer, String >();
-	private static final Set< Integer > locationRequiredStatusCodes = new HashSet< Integer >();
-=======
 	private static final Map< Integer, String > statusCodeDescriptions = new HashMap<>();
 	private static final Set< Integer > locationRequiredStatusCodes = new HashSet<>();
->>>>>>> 7b41e884
 
 	static {
 		locationRequiredStatusCodes.add( 301 );
@@ -226,12 +221,8 @@
 	private final URI uri;
 	private final boolean inInputPort;
 	private MultiPartFormDataParser multiPartFormDataParser = null;
-<<<<<<< HEAD
-
-=======
-	
+
 	@Override
->>>>>>> 7b41e884
 	public String name()
 	{
 		return "http";
