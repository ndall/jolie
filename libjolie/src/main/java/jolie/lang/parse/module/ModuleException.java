/*
 * Copyright (C) 2020 Narongrit Unwerawattana <narongrit.kie@gmail.com>
 *
 * This library is free software; you can redistribute it and/or
 * modify it under the terms of the GNU Lesser General Public
 * License as published by the Free Software Foundation; either
 * version 2.1 of the License, or (at your option) any later version.
 *
 * This library is distributed in the hope that it will be useful,
 * but WITHOUT ANY WARRANTY; without even the implied warranty of
 * MERCHANTABILITY or FITNESS FOR A PARTICULAR PURPOSE.  See the GNU
 * Lesser General Public License for more details.
 *
 * You should have received a copy of the GNU Lesser General Public
 * License along with this library; if not, write to the Free Software
 * Foundation, Inc., 51 Franklin Street, Fifth Floor, Boston,
 * MA 02110-1301  USA
 */

package jolie.lang.parse.module;

import java.util.List;

import jolie.lang.Constants;
import jolie.lang.CodeCheckException;
import jolie.lang.CodeCheckMessage;

public class ModuleException extends CodeCheckException {
	private static final long serialVersionUID = Constants.serialVersionUID();
<<<<<<< HEAD
=======
	private final ParsingContext context;
>>>>>>> 47d15eab

	public ModuleException( CodeCheckMessage message ) {
		super( List.of( message ) );
	}
<<<<<<< HEAD
	public ModuleException( List< CodeCheckMessage > errors ) {
		super( errors );
=======

	public ModuleException( String message ) {
		super( message );
		this.context = null;
	}

	public ModuleException( ParsingContext context, Throwable arg1 ) {
		super( arg1 );
		this.context = context;
	}

	public ModuleException( Collection< CodeCheckingError > errors ) {
		super(
			errors.stream().map( CodeCheckingError::toString ).collect( Collectors.joining( "\n" ) ) );
		this.context = null;
	}

	public Optional< ParsingContext > context() {
		return Optional.ofNullable( context );
	}

	@Override
	public String getMessage() {
		if( context != null ) {
			return new StringBuilder().append( context.sourceName() ).append( ':' )
				.append( context.line() ).append( ": error: " ).append( super.getMessage() )
				.toString();
		}
		return super.getMessage();
>>>>>>> 47d15eab
	}
}<|MERGE_RESOLUTION|>--- conflicted
+++ resolved
@@ -27,47 +27,12 @@
 
 public class ModuleException extends CodeCheckException {
 	private static final long serialVersionUID = Constants.serialVersionUID();
-<<<<<<< HEAD
-=======
-	private final ParsingContext context;
->>>>>>> 47d15eab
 
 	public ModuleException( CodeCheckMessage message ) {
 		super( List.of( message ) );
 	}
-<<<<<<< HEAD
+
 	public ModuleException( List< CodeCheckMessage > errors ) {
 		super( errors );
-=======
-
-	public ModuleException( String message ) {
-		super( message );
-		this.context = null;
-	}
-
-	public ModuleException( ParsingContext context, Throwable arg1 ) {
-		super( arg1 );
-		this.context = context;
-	}
-
-	public ModuleException( Collection< CodeCheckingError > errors ) {
-		super(
-			errors.stream().map( CodeCheckingError::toString ).collect( Collectors.joining( "\n" ) ) );
-		this.context = null;
-	}
-
-	public Optional< ParsingContext > context() {
-		return Optional.ofNullable( context );
-	}
-
-	@Override
-	public String getMessage() {
-		if( context != null ) {
-			return new StringBuilder().append( context.sourceName() ).append( ':' )
-				.append( context.line() ).append( ": error: " ).append( super.getMessage() )
-				.toString();
-		}
-		return super.getMessage();
->>>>>>> 47d15eab
 	}
 }