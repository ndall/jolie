/*
 * Copyright (C) 2011-2015 by Fabrizio Montesi <famontesi@gmail.com>
 * Copyright (C) 2013 by Claudio Guidi
 * Copyright (C) 2015 by Matthias Dieter Wallnöfer
 *
 * This library is free software; you can redistribute it and/or
 * modify it under the terms of the GNU Lesser General Public
 * License as published by the Free Software Foundation; either
 * version 2.1 of the License, or (at your option) any later version.

 * This library is distributed in the hope that it will be useful,
 * but WITHOUT ANY WARRANTY; without even the implied warranty of
 * MERCHANTABILITY or FITNESS FOR A PARTICULAR PURPOSE.  See the GNU
 * Lesser General Public License for more details.

 * You should have received a copy of the GNU Lesser General Public
 * License along with this library; if not, write to the Free Software
 * Foundation, Inc., 51 Franklin Street, Fifth Floor, Boston, MA  02110-1301
 * USA
 */

package jolie.js;

import java.io.IOException;
import java.io.Reader;
import java.util.Map;
import jolie.runtime.Value;
import jolie.runtime.ValueVector;
import jolie.runtime.typing.Type;
import org.json.simple.JSONArray;
import org.json.simple.JSONObject;
import org.json.simple.JSONValue;
import org.json.simple.parser.ParseException;

public class JsUtils
{
	/**
	 * Jolie values consist of a root value with optional attribute/child
	 * values. JSON defines primitive values, arrays and objects. JSON objects
	 * may contain attributes, but no root value. For this reason Jolie
	 * introduces a "ROOT_SIGN" named attribute on each mapped Jolie value with
	 * a root value set.
	 */
	private static final String ROOT_SIGN = "$";

	/**
	 * Jolie values do not support multi-dimensional arrays as JSON, hence
	 * val[i][j] in Jolie becomes val._[i]._[j] with two nested single-
	 * dimensional arrays "JSONARRAY_KEY".
	 */
	public static final String JSONARRAY_KEY = "_";

    // Jolie value -> JSON string
	private static void appendKeyColon( StringBuilder builder, String key )
	{
		builder.append( '"' ).append( key ).append( "\":" );
	}

	private static String nativeValueToJsonString( Value value ) throws IOException
	{
		if ( !value.isDefined() ) {
			return "null";
		} else if ( value.isInt() || value.isLong() || value.isBool() || value.isDouble() ) {
			return value.strValue();
		} else {
			return '"' + JSONValue.escape( value.strValue() ) + '"';
		}
	}

	private static void valueVectorToJsonString( ValueVector vector, StringBuilder builder, boolean isArray, Type type )
		throws IOException
	{
		if ( isArray || (type != null && type.cardinality().max() > 1 && vector.size() > 1) ) {
			builder.append( '[' );
			for( int i = 0; i < vector.size(); i++ ) {
				valueToJsonString( vector.get( i ), false, type, builder );
				if ( i < vector.size() - 1 ) {
					builder.append( ',' );
				}
			}
			builder.append( ']' );
		} else {
			valueToJsonString( vector.first(), false, type, builder );
		}
	}

	public static void valueToJsonString( Value value, boolean extendedRoot, Type type, StringBuilder builder ) throws IOException
	{
		if ( value.hasChildren( JSONARRAY_KEY ) ) {
			valueVectorToJsonString( value.children().get( JSONARRAY_KEY ), builder, true, null );
			return;
		}
		int size = value.children().size();
		if ( size == 0 ) {
			if ( extendedRoot ) {
				builder.append( '{' );
				if ( value.isDefined() ) {
					appendKeyColon( builder, ROOT_SIGN );
					builder.append( nativeValueToJsonString( value ) );
				}
				builder.append( '}' );
			} else {
				builder.append( nativeValueToJsonString( value ) );
			}
		} else {
			builder.append( '{' );
			if ( value.isDefined() ) {
				appendKeyColon( builder, ROOT_SIGN );
				builder.append( nativeValueToJsonString( value ) );
				builder.append( ',' );
			}
			int i = 0;
			for( Map.Entry<String, ValueVector> child : value.children().entrySet() ) {
<<<<<<< HEAD
				Type subType = null;
				/*if ( type != null && type.subTypes() != null ) {
					subType = type.subTypes().get( child.getKey() );
				}*/
=======
				final Type subType = type.findSubType( child.getKey() );
>>>>>>> 89b009cd
				appendKeyColon( builder, child.getKey() );
				valueVectorToJsonString( child.getValue(), builder, false, subType );
				if ( i++ < size - 1 ) {
					builder.append( ',' );
				}
			}
			builder.append( '}' );
		}
	}

	public static void faultValueToJsonString( Value value, Type type, StringBuilder builder ) throws IOException
	{
		builder.append( "{\"error\":{\"message\":\"" );
		builder.append( value.getFirstChild( "error" ).getFirstChild( "message" ).strValue() );
		builder.append( "\",\"code\":" );
		builder.append( value.getFirstChild( "error" ).getFirstChild( "code" ).intValue() );
		builder.append( ",\"data\":" );
		valueToJsonString( value.getFirstChild( "error" ).getFirstChild( "data" ), false, type, builder );
		builder.append( "}}" );
	}

    // JSON string -> Jolie value
	private static void getBasicValue( Object obj, Value val )
	{
		if ( obj instanceof String ) {
			val.setValue( (String) obj );
		} else if ( obj instanceof Double ) {
			val.setValue( (Double) obj );
		} else if ( obj instanceof Long ) {
			long lval = (Long) obj;
			if ( lval > Integer.MAX_VALUE || lval < Integer.MIN_VALUE ) {
				val.setValue( lval );
			} else {
				val.setValue( (int) lval );
			}
		} else if ( obj instanceof Boolean ) {
			val.setValue( (Boolean) obj );
		} else if ( obj != null ) {
			val.setValue( obj.toString() );
		}
	}

	private static void jsonObjectToValue( JSONObject obj, Value value, boolean strictEncoding )
	{
		Map<String, Object> map = (Map<String, Object>) obj;
		ValueVector vec;
		for( Map.Entry<String, Object> entry : map.entrySet() ) {
			if ( entry.getKey().equals( ROOT_SIGN ) ) {
				getBasicValue( entry.getValue(), value );
			} else {
				vec = jsonObjectToValueVector( entry.getValue(), strictEncoding );
				value.children().put( entry.getKey(), vec );
			}
		}
	}

	private static ValueVector jsonObjectToValueVector( Object obj, boolean strictEncoding )
	{
		ValueVector vec = ValueVector.create();
		if ( obj instanceof JSONObject ) {
			Value val = Value.create();
			jsonObjectToValue( (JSONObject) obj, val, strictEncoding );
			vec.add( val );
		} else if ( obj instanceof JSONArray && strictEncoding ) {
			Value arrayValue = Value.create();
			vec.add( arrayValue );
			arrayValue.children().put( JSONARRAY_KEY, jsonArrayToValueVector( (JSONArray) obj, strictEncoding ) );
		} else if ( obj instanceof JSONArray && !strictEncoding ) {
			vec = jsonArrayToValueVector( (JSONArray) obj, strictEncoding );
		} else {
			Value val = Value.create();
			getBasicValue( obj, val );
			vec.add( val );
		}
		return vec;
	}

	private static ValueVector jsonArrayToValueVector( JSONArray array, boolean strictEncoding )
	{
		ValueVector vec = ValueVector.create();
		for( Object element : array ) {
			Value value = Value.create();
			if ( element instanceof JSONArray ) {
				value.children().put( JSONARRAY_KEY, jsonArrayToValueVector( (JSONArray) element, strictEncoding ) );
			} else if ( element instanceof JSONObject ) {
				jsonObjectToValue( (JSONObject) element, value, strictEncoding );
			} else {
				getBasicValue( element, value );
			}
			vec.add( value );
		}
		return vec;
	}

	public static void parseJsonIntoValue( Reader reader, Value value, boolean strictEncoding )
		throws IOException
	{
		try {
			Object obj = JSONValue.parseWithException( reader );
			if ( obj instanceof JSONArray ) {
				value.children().put( JSONARRAY_KEY, jsonArrayToValueVector( (JSONArray) obj, strictEncoding ) );
			} else if ( obj instanceof JSONObject ) {
				jsonObjectToValue( (JSONObject) obj, value, strictEncoding );
			} else {
				getBasicValue( obj, value );
			}
		} catch( ParseException e ) {
			throw new IOException( e );
		} catch( ClassCastException e ) {
			throw new IOException( e );
		}
	}
}<|MERGE_RESOLUTION|>--- conflicted
+++ resolved
@@ -111,14 +111,7 @@
 			}
 			int i = 0;
 			for( Map.Entry<String, ValueVector> child : value.children().entrySet() ) {
-<<<<<<< HEAD
-				Type subType = null;
-				/*if ( type != null && type.subTypes() != null ) {
-					subType = type.subTypes().get( child.getKey() );
-				}*/
-=======
 				final Type subType = type.findSubType( child.getKey() );
->>>>>>> 89b009cd
 				appendKeyColon( builder, child.getKey() );
 				valueVectorToJsonString( child.getValue(), builder, false, subType );
 				if ( i++ < size - 1 ) {
