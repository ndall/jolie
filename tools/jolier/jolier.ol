--- conflicted
+++ resolved
@@ -28,35 +28,22 @@
 }
 
 main {
-<<<<<<< HEAD
-    if ( #args < 3 || #args > 13 ) {
-     println@Console("Usage: jolier <service_filename> <input_port> <router_host> [-easyInterface] [-debug] [-keyStore] [-keyStorePassword] [-trustStore] [-trustStorePassword] [-sslProtocol]")()
-=======
     if ( #args < 1 || #args > 16 ) {
         println@Console("Usage: jolier createHandler")()
         println@Console("Create an empty Header Handler")()
         println@Console("Usage: jolier <service_filename> <input_port> <router_host> [-easyInterface] [-debug] [-headerHandler] [-keyStore] [filePath] [-keyStorePassword] [password] [-trustStore] [filePath] [-trustStorePassword] [password] [-sslProtocol] [protocol]")()
->>>>>>> d1ab9c2b
         println@Console("<service_filename>:\tfilename of the jolie service.")()
         println@Console("<input_port>:\tinput port to be converted. Note that the inputPort location must be set to value \"local://JesterEmbedded\"")()
         println@Console("<router_host>:\turl of the host to be contacted for using rest apis")()
         println@Console("[-easyInterface]:\t if set no templates will be exploited for generating the json file. Default is false. jolier will read templates from file rest_template.json")()
         println@Console("[-debug]:\t when set it enables the debug modality, default is false")()
-<<<<<<< HEAD
         println@Console("[-debug-file]:\t when set it enables the file tracing modality, default is false")()
-        println@Console("[-keyStore]:\t  when sets the keyStore location")()
-        println@Console("[-keyStorePassword]:\t  sets the keyStore password")()
-        println@Console("[-trustStore]:\t sets the trustStore location")()
-        println@Console("[-trustStorePassword]:\t sets the trustStore password")()
-        println@Console("[-sslProtocol]:\t sets the ssl Protocol")()
-=======
         println@Console("[-headerHandler]:\t when set it enables the header handler service, default is false")()
         println@Console("[-keyStore]:\t  sets the keyStore location")()
         println@Console("[-keyStorePassword]:\t  sets the keyStore password")()
         println@Console("[-trustStore]:\t sets the trustStore location")()
         println@Console("[-trustStorePassword]:\t sets the trustStore password")()
         println@Console("[-sslProtocol]:\t sets the ssl protocol")()
->>>>>>> d1ab9c2b
         println@Console()()
         throw( Error )
     }
@@ -108,27 +95,20 @@
 
 
     if ( #args > 3 ) {
-<<<<<<< HEAD
-        i = 3 
-=======
         i = 3     
->>>>>>> d1ab9c2b
         while (i < #args ) {
             if ( args[ i ] == "-easyInterface" ) {
                 easy_interface = true
                 i++
             } else if ( args[ i ] == "-debug" ) {
                 debug = true
-<<<<<<< HEAD
             } else if ( args[ i ] == "-debug-file" ) {
                 debug_file = true
                 i++
-=======
                 i++
             }else if ( args[ i ] == "-headerHandler" ) {
                 headerHandler = true
                 i++    
->>>>>>> d1ab9c2b
             } else if ( args[ i ] == "-keyStore" ) {
                 jester_https_keyStore = args[ i + 1 ]
                 i = i + 2
@@ -228,11 +208,7 @@
     }else{
        jester_https_location = "local"
     }
-<<<<<<< HEAD
-    loadEmbeddedService@Runtime( { .filepath = debug_string + " -C API_ROUTER_HTTP=\"" + jester_http_location + 
-=======
     loadEmbeddedService@Runtime( { .filepath = debug_string + handler_string + " -C API_ROUTER_HTTP=\"" + jester_http_location + 
->>>>>>> d1ab9c2b
                                                             "\" -C API_ROUTER_HTTPS=\"" + jester_https_location +
                                                             "\" -C KEY_STORE=\"" + jester_https_keyStore +
                                                             "\" -C KEY_STORE_PASSWORD=\"" + jester_https_keyStorePassword +
