include "services/jester/JesterConfiguratorInterface.iol"
include "services/jester/router.iol"
include "console.iol"
include "file.iol"
include "runtime.iol"
include "metajolie.iol"
include "metarender.iol"

outputPort JesterConfigurator {
    Interfaces: JesterConfiguratorInterface
}

outputPort Jester {
    Interfaces: RouterIface
}

embedded {
    Jolie:
        "services/jester/jester_configurator.ol" in JesterConfigurator
}

constants {
    TEMPLATEFILE = "rest_template.json"
}

init {
    install( Error => nullProcess )
}

main {
    if ( #args < 3 || #args > 13 ) {
     println@Console("Usage: jolier <service_filename> <input_port> <router_host> [-easyInterface] [-debug] [-keyStore] [-keyStorePassword] [-trustStore] [-trustStorePassword] [-sslProtocol]")()
        println@Console("<service_filename>:\tfilename of the jolie service.")()
        println@Console("<input_port>:\tinput port to be converted. Note that the inputPort location must be set to value \"local://JesterEmbedded\"")()
        println@Console("<router_host>:\turl of the host to be contacted for using rest apis")()
        println@Console("[-easyInterface]:\t if set no templates will be exploited for generating the json file. Default is false. jolier will read templates from file rest_template.json")()
        println@Console("[-debug]:\t when set it enables the debug modality, default is false")()
<<<<<<< HEAD
        println@Console("[-debug-file]:\t when set it enables the file tracing modality, default is false")()
=======
        println@Console("[-keyStore]:\t  when sets the keyStore location")()
        println@Console("[-keyStorePassword]:\t  sets the keyStore password")()
        println@Console("[-trustStore]:\t sets the trustStore location")()
        println@Console("[-trustStorePassword]:\t sets the trustStore password")()
        println@Console("[-sslProtocol]:\t sets the ssl Protocol")()
>>>>>>> cb66498a
        println@Console()()
        throw( Error )
    }
    
    /* preparing data */
    
    service_filename = args[ 0 ]
    service_input_port = args[ 1 ]
    router_host = args [ 2 ]
    easy_interface = false
    debug = false

    jester_http_location = "socket://" + router_host

    if ( #args > 3 ) {
        i = 3 
        while (i < #args ) {
            if ( args[ i ] == "-easyInterface" ) {
                easy_interface = true
                i++
            } else if ( args[ i ] == "-debug" ) {
                debug = true
<<<<<<< HEAD
            } else if ( args[ i ] == "-debug-file" ) {
                debug_file = true
=======
                i++
            } else if ( args[ i ] == "-keyStore" ) {
                jester_https_keyStore = args[ i + 1 ]
                i = i + 2
            } else if ( args[ i ] == "-keyStorePassword" ) {
                jester_https_keyStorePassword = args[ i + 1 ]
                i = i + 2
            } else if ( args[ i ] == "-trustStore" ) {
                jester_https_trustStore = args[ i + 1 ]
                i = i + 2
            }else if ( args[ i ] == "-trustStorePassword" ) {
                jester_https_trustStorePassword = args[ i + 1 ]
                i = i + 2
            }else if ( args[ i ] == "-sslProtocol" ) {
                jester_https_sslProtocol = args[ i + 1 ]
                i = i + 2
>>>>>>> cb66498a
            } else {
                println@Console("Argument " + args[ i ] + " not recognized")()
                throw( Error )
            }
        }
    }
    
    if ( debug ) {
        debug_string = "--trace -C DEBUG=true"
    } else if ( debug_file ) {
        debug_string = "--trace file -C DEBUG=false"
    } else {
        debug_string = "-C DEBUG=false"
    }

    /* execution */
    if( !easy_interface ) {
        scope( read_template ) {
            install( default => 
                println@Console("Template file " + TEMPLATEFILE + " not found " )()
                throw( Error )
            )
            f.filename = TEMPLATEFILE
            f.format = "json"
            readFile@File( f )( template )
        }
    }

    with( jester ) {
        .filename = service_filename;
        .host = router_host;
        .inputPort = service_input_port;
        .easyInterface = easy_interface;
        if ( !easy_interface ) {
            .template -> template
        }
    }

    println@Console("Getting outputPort definition...")();
    with( request_meta ) {
        .filename = service_filename
    }
    getInputPortMetaData@MetaJolie( request_meta )( metadata )
    for( i = 0, i < #metadata.input, i++ ) {
        // port selection from metadata
        if ( metadata.input[ i ].name == service_input_port ) {
              getSurface@MetaRender( metadata.input[i] )( surface )
        }
    }
    undef( f )
    f.content = surface + "\nembedded { Jolie: \"" + service_filename + "\" in " + service_input_port + " }\n"
    f.filename = "jester_config.iol"
    writeFile@File( f )()
    
    println@Console("Creating jester config from templates... " )()
    getJesterConfig@JesterConfigurator( jester )( config );

    println@Console("Running jester...")()
    if (is_defined(jester_https_keyStore)){
        jester_https_location = jester_http_location
        jester_http_location = "local"
    }else{
       jester_https_location = "local"
    }
    loadEmbeddedService@Runtime( { .filepath = debug_string + " -C API_ROUTER_HTTP=\"" + jester_http_location + 
                                                            "\" -C API_ROUTER_HTTPS=\"" + jester_https_location +
                                                            "\" -C KEY_STORE=\"" + jester_https_keyStore +
                                                            "\" -C KEY_STORE_PASSWORD=\"" + jester_https_keyStorePassword +
                                                            "\" -C TRUST_STORE=\"" + jester_https_trustStore +
                                                            "\" -C TRUST_STORE_PASSWORD=\"" + jester_https_trustStorePassword +
                                                            "\" -C SSL_PROTOCOL=\"" + jester_https_sslProtocol +
                                                            "\" services/jester/router.ol", .type="Jolie"} )( Jester.location )
    config@Jester( config )()
    linkIn( lock )
    
}<|MERGE_RESOLUTION|>--- conflicted
+++ resolved
@@ -35,15 +35,12 @@
         println@Console("<router_host>:\turl of the host to be contacted for using rest apis")()
         println@Console("[-easyInterface]:\t if set no templates will be exploited for generating the json file. Default is false. jolier will read templates from file rest_template.json")()
         println@Console("[-debug]:\t when set it enables the debug modality, default is false")()
-<<<<<<< HEAD
         println@Console("[-debug-file]:\t when set it enables the file tracing modality, default is false")()
-=======
         println@Console("[-keyStore]:\t  when sets the keyStore location")()
         println@Console("[-keyStorePassword]:\t  sets the keyStore password")()
         println@Console("[-trustStore]:\t sets the trustStore location")()
         println@Console("[-trustStorePassword]:\t sets the trustStore password")()
         println@Console("[-sslProtocol]:\t sets the ssl Protocol")()
->>>>>>> cb66498a
         println@Console()()
         throw( Error )
     }
@@ -66,10 +63,8 @@
                 i++
             } else if ( args[ i ] == "-debug" ) {
                 debug = true
-<<<<<<< HEAD
             } else if ( args[ i ] == "-debug-file" ) {
                 debug_file = true
-=======
                 i++
             } else if ( args[ i ] == "-keyStore" ) {
                 jester_https_keyStore = args[ i + 1 ]
@@ -86,7 +81,6 @@
             }else if ( args[ i ] == "-sslProtocol" ) {
                 jester_https_sslProtocol = args[ i + 1 ]
                 i = i + 2
->>>>>>> cb66498a
             } else {
                 println@Console("Argument " + args[ i ] + " not recognized")()
                 throw( Error )
