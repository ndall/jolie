/***************************************************************************
 * Copyright (C) 2011 by Balint Maschio <bmaschio@italianasoftware.com>    *
 * Copyright (C) 2012 by Michele Morgagni <mmorgagni@italianasoftware.com> *
 * Copyright (C) 2013 by Claudio Guidi <guidiclaudio@gmail.com>            *
 * Copyright (C) 2015 by Matthias Dieter Wallnöfer                         *
 *                                                                         *
 *   This program is free software; you can redistribute it and/or modify  *
 *   it under the terms of the GNU Library General Public License as       *
 *   published by the Free Software Foundation; either version 2 of the    *
 *   License, or (at your option) any later version.                       *
 *                                                                         *
 *   This program is distributed in the hope that it will be useful,       *
 *   but WITHOUT ANY WARRANTY; without even the implied warranty of        *
 *   MERCHANTABILITY or FITNESS FOR A PARTICULAR PURPOSE.  See the         *
 *   GNU General Public License for more details.                          *
 *                                                                         *
 *   You should have received a copy of the GNU Library General Public     *
 *   License along with this program; if not, write to the                 *
 *   Free Software Foundation, Inc.,                                       *
 *   59 Temple Place - Suite 330, Boston, MA  02111-1307, USA.             *
 *                                                                         *
 *   For details about the authors of this software, see the AUTHORS file. *
 ***************************************************************************/
package joliex.java.impl;

import java.io.File;
import java.io.FileOutputStream;
import java.io.IOException;
import java.io.Writer;
<<<<<<< HEAD
import java.util.*;
=======
import java.util.HashMap;
import java.util.Iterator;
import java.util.LinkedHashMap;
import java.util.Map;
>>>>>>> 89b009cd
import java.util.Map.Entry;
import java.util.logging.Level;
import java.util.logging.Logger;
import java.util.zip.ZipEntry;
import java.util.zip.ZipOutputStream;
import jolie.lang.NativeType;
import jolie.lang.parse.ast.*;
import jolie.lang.parse.ast.types.TypeDefinition;
import jolie.lang.parse.ast.types.TypeDefinitionLink;
import jolie.lang.parse.ast.types.TypeInlineDefinition;
import jolie.lang.parse.util.ProgramInspector;
import jolie.runtime.FaultException;

public class JavaGWTDocumentCreator {

    private Vector<TypeDefinition> subclass;
    private boolean subtypePresent = false;
    private String namespace;
    private String targetPort;
    private LinkedHashMap<String, TypeDefinition> typeMap;
    private LinkedHashMap<String, TypeDefinition> subTypeMap;
    ProgramInspector inspector;
    private static HashMap<NativeType, String> javaNativeEquivalent = new HashMap<NativeType, String>();
    private static HashMap<NativeType, String> javaNativeMethod = new HashMap<NativeType, String>();
    private static HashMap<NativeType, String> javaNativeChecker = new HashMap<NativeType, String>();

    public JavaGWTDocumentCreator(ProgramInspector inspector, String namespace, String targetPort) {

        this.inspector = inspector;
        this.namespace = namespace;
        this.targetPort = targetPort;

        javaNativeEquivalent.put(NativeType.INT, "Integer");
        javaNativeEquivalent.put(NativeType.BOOL, "Boolean");
        javaNativeEquivalent.put(NativeType.DOUBLE, "Double");
        javaNativeEquivalent.put(NativeType.LONG, "Long");
        javaNativeEquivalent.put(NativeType.STRING, "String");
        javaNativeEquivalent.put(NativeType.ANY, "Object");
        javaNativeEquivalent.put(NativeType.RAW, "ByteArray");

        javaNativeMethod.put(NativeType.INT, "intValue()");
        javaNativeMethod.put(NativeType.BOOL, "boolValue()");
        javaNativeMethod.put(NativeType.DOUBLE, "doubleValue()");
        javaNativeMethod.put(NativeType.LONG, "longValue()");
        javaNativeMethod.put(NativeType.STRING, "strValue()");
        javaNativeMethod.put(NativeType.RAW, "byteArrayValue()");

        javaNativeChecker.put(NativeType.INT, "isInt()");
        javaNativeChecker.put(NativeType.BOOL, "isBool()");
        javaNativeChecker.put(NativeType.DOUBLE, "isDouble()");
        javaNativeChecker.put(NativeType.LONG, "isLong()");
        javaNativeChecker.put(NativeType.STRING, "isString()");
        javaNativeChecker.put(NativeType.RAW, "isByteArray()");
    }

    public void ConvertDocument() throws FaultException {

        typeMap = new LinkedHashMap<String, TypeDefinition>();
        subTypeMap = new LinkedHashMap<String, TypeDefinition>();
        subclass = new Vector<TypeDefinition>();

        try {
            // creating ZipOutputStream
            File jarFile = new File("archive.jar");
            FileOutputStream os = new FileOutputStream(jarFile);
            ZipOutputStream zipStream = new ZipOutputStream(os);


            TypeDefinition[] support = inspector.getTypes();
            InputPortInfo[] inputPorts = inspector.getInputPorts();
            OutputPortInfo[] outputPorts = inspector.getOutputPorts();
            OperationDeclaration operation;
            RequestResponseOperationDeclaration requestResponseOperation;

            for (InputPortInfo inputPort : inputPorts) {
                if (targetPort == null || inputPort.id().equals(targetPort)) {
                    ConvertInputPorts(inputPort, outputPorts, zipStream);
                    Map<String, OperationDeclaration> operations = inputPort.operationsMap();

                    for (int x = 0; x < inputPort.aggregationList().length; x++) {
                        int i = 0;
                        while (!inputPort.aggregationList()[x].outputPortList()[0].equals(outputPorts[i].id())) {
                            i++;
                        }
                        for (InterfaceDefinition interfaceDefinition : outputPorts[i].getInterfaceList()) {

                            for (Entry<String, OperationDeclaration> entry : interfaceDefinition.operationsMap().entrySet()) {
                                operations.put(entry.getKey(), entry.getValue());
                            }
                        }
                    }

                    for (Entry<String, OperationDeclaration> operationEntry : operations.entrySet()) {

                        if (operationEntry.getValue() instanceof RequestResponseOperationDeclaration) {
                            requestResponseOperation = (RequestResponseOperationDeclaration) operationEntry.getValue();
                            if (!typeMap.containsKey(requestResponseOperation.requestType().id())) {
                                typeMap.put(requestResponseOperation.requestType().id(), requestResponseOperation.requestType());
                            }
                            if (!typeMap.containsKey(requestResponseOperation.responseType().id())) {
                                typeMap.put(requestResponseOperation.responseType().id(), requestResponseOperation.responseType());
                            }
                        } else {
                            OneWayOperationDeclaration oneWayOperationDeclaration = (OneWayOperationDeclaration) operationEntry.getValue();
                            if (!typeMap.containsKey(oneWayOperationDeclaration.requestType().id())) {
                                typeMap.put(oneWayOperationDeclaration.requestType().id(), oneWayOperationDeclaration.requestType());
                            }
                        }
                    }

                }
            }

            Iterator<Entry<String, TypeDefinition>> typeMapIterator = typeMap.entrySet().iterator();
            while (typeMapIterator.hasNext()) {
                Entry<String, TypeDefinition> typeEntry = typeMapIterator.next();
                if (!(typeEntry.getKey().equals("undefined"))) {
                    parseSubType(typeEntry.getValue());
                }
            }
            Iterator<Entry<String, TypeDefinition>> subTypeMapIterator = subTypeMap.entrySet().iterator();
            while (subTypeMapIterator.hasNext()) {

                Entry<String, TypeDefinition> subTypeEntry = subTypeMapIterator.next();
                if (!typeMap.containsKey(subTypeEntry.getKey())) {
                    typeMap.put(subTypeEntry.getKey(), subTypeEntry.getValue());
                }

            }
            typeMapIterator = typeMap.entrySet().iterator();
            while (typeMapIterator.hasNext()) {
                Entry<String, TypeDefinition> typeEntry = typeMapIterator.next();
                if (!(typeEntry.getKey().equals("undefined"))) {
                    subclass = new Vector<TypeDefinition>();
                    subtypePresent = false;
                    ConvertTypes(typeEntry.getValue(), zipStream, namespace);
                }
            }

            zipStream.close();
            os.flush();
            os.close();

        } catch (IOException e) {
            throw new FaultException(e);
        }

    }

    public void ConvertInterface(InterfaceDefinition interfaceDefinition, Writer writer)
            throws IOException {
        throw new UnsupportedOperationException("Not supported yet.");
    }

    public void ConvertOutputPorts(OutputPortInfo outputPortInfo, Writer writer)
            throws IOException {
        throw new UnsupportedOperationException("Not supported yet.");
    }

    public void ConvertInputPorts(InputPortInfo inputPortInfo, OutputPortInfo[] outputPorts, ZipOutputStream zipStream)
            throws IOException {
        StringBuilder stringBuilder = new StringBuilder();
        StringBuilder operationCallBuilder = new StringBuilder();
        stringBuilder.append("package ").append(namespace).append(".").append(inputPortInfo.id()).append(";\n");

        // adding imports
        stringBuilder.append("import joliex.gwt.client.JolieCallback;\n");
        stringBuilder.append("import joliex.gwt.client.JolieService;\n");
        stringBuilder.append("import joliex.gwt.client.Value;\n");
        Map<String, OperationDeclaration> operations = inputPortInfo.operationsMap();

        for (int x = 0; x < inputPortInfo.aggregationList().length; x++) {
            int i = 0;
            while (!inputPortInfo.aggregationList()[x].outputPortList()[0].equals(outputPorts[i].id())) {
                i++;
            }
            for (InterfaceDefinition interfaceDefinition : outputPorts[i].getInterfaceList()) {

                for (Entry<String, OperationDeclaration> entry : interfaceDefinition.operationsMap().entrySet()) {
                    operations.put(entry.getKey(), entry.getValue());
                }
            }
        }

        for (Entry<String, OperationDeclaration> operationEntry : operations.entrySet()) {
            OperationDeclaration operation;
            operation = operationEntry.getValue();

            if (operation instanceof RequestResponseOperationDeclaration) {
                RequestResponseOperationDeclaration requestResponseOperation = (RequestResponseOperationDeclaration) operation;
                stringBuilder.append("import ").append(namespace).append(".types.").append(requestResponseOperation.requestType().id()).append(";\n");
                stringBuilder.append("import ").append(namespace).append(".").append(inputPortInfo.id()).append(".callbacks.CallBack").append(requestResponseOperation.id()).append(";\n");
                operationCallBuilder.append(getPortOperationMethod(requestResponseOperation.id(), requestResponseOperation.requestType().id()));
                generateCallBackClass(requestResponseOperation, zipStream, inputPortInfo.id());
            } else {
                OneWayOperationDeclaration oneWayOperationDeclaration = (OneWayOperationDeclaration) operation;
                System.out.println("OneWay operation not supported for GWT: " + oneWayOperationDeclaration.id());
            }
        }
        stringBuilder.append("\n");

        // adding class
        stringBuilder.append("public class ").append(inputPortInfo.id()).append("Port {\n");

        // adding operation methods
        stringBuilder.append(operationCallBuilder);

        // adding private call method
        stringBuilder.append("private void call( String operation_name, Value request, JolieCallback callback ) {\nJolieService.Util.getInstance().call( operation_name, request, callback );\n}\n");
        // closing class
        stringBuilder.append("}\n;");

        String namespaceDir = namespace.replaceAll("\\.", "/");
        ZipEntry zipEntry = new ZipEntry(namespaceDir + "/" + inputPortInfo.id() + "/" + inputPortInfo.id() + "Port.java");;
        zipStream.putNextEntry(zipEntry);
        byte[] bb = stringBuilder.toString().getBytes();
        zipStream.write(bb, 0, bb.length);
        zipStream.closeEntry();

    }

    public void ConvertOperations(OperationDeclaration operationDeclaration, Writer writer)
            throws IOException {
        throw new UnsupportedOperationException("Not supported yet.");
    }

    public void ConvertTypes(TypeDefinition typeDefinition, ZipOutputStream zipStream, String portName)
            throws IOException {
        StringBuilder builderHeaderclass = new StringBuilder();
        builderHeaderclass.append("package ").append(namespace).append(".types;\n");
        importsCreate(builderHeaderclass, typeDefinition);
        convertClass(typeDefinition, builderHeaderclass);

        String namespaceDir = namespace.replaceAll("\\.", "/");
        ZipEntry zipEntry = new ZipEntry(namespaceDir + "/types/" + typeDefinition.id() + ".java");;
        zipStream.putNextEntry(zipEntry);
        byte[] bb = builderHeaderclass.toString().getBytes();
        zipStream.write(bb, 0, bb.length);
        zipStream.closeEntry();

    }

    private void ConvertSubTypes(TypeDefinition typeDefinition, StringBuilder builderHeaderclass) {
        Set<Map.Entry<String, TypeDefinition>> supportSet = Utils.subTypes(typeDefinition);
        Iterator i = supportSet.iterator();
        while (i.hasNext()) {
            Map.Entry me = (Map.Entry) i.next();
            if ((((TypeDefinition) me.getValue()) instanceof TypeInlineDefinition) && (Utils.hasSubTypes(((TypeDefinition) me.getValue())))) {
                convertClass((TypeDefinition) me.getValue(), builderHeaderclass);
            }
        }

    }

    private void convertClass(TypeDefinition typeDefinition, StringBuilder stringBuilder) {
        stringBuilder.append("public class ").append(typeDefinition.id()).append(" {" + "\n");
        if (Utils.hasSubTypes(typeDefinition)) {
            ConvertSubTypes(typeDefinition, stringBuilder);
        }
        variableCreate(stringBuilder, typeDefinition);
        constructorCreate(stringBuilder, typeDefinition/*, true*/);
        methodsCreate(stringBuilder, typeDefinition/*, true*/);
        addGetValueMethod(stringBuilder, typeDefinition);
        stringBuilder.append("}\n");
    }

    private void importsCreate(StringBuilder stringBuilder, TypeDefinition type) {
        stringBuilder.append("import joliex.gwt.client.Value;\n");
        if (Utils.hasSubTypes(type)) {
            subtypePresent = true;
            stringBuilder.append("import java.util.List;\n");
            stringBuilder.append("import java.util.LinkedList;\n");
            stringBuilder.append("import joliex.gwt.client.ByteArray;\n");
            stringBuilder.append("\n");
        }
    }

    private void generateCallBackClass(RequestResponseOperationDeclaration operation, ZipOutputStream zipStream, String portName) {
        try {

            // generate class
            StringBuilder stringBuilder = new StringBuilder();

            stringBuilder.append("package ").append(namespace).append(".").append(portName).append(".callbacks;\n");

            // adding imports
            stringBuilder.append("import joliex.gwt.client.FaultException;\n");
            stringBuilder.append("import joliex.gwt.client.JolieCallback;\n");
            stringBuilder.append("import joliex.gwt.client.Value;\n");
            stringBuilder.append("import ").append(namespace).append(".types.").append(operation.responseType().id()).append(";\n");
            stringBuilder.append("\n");

            stringBuilder.append("public abstract class CallBack").append(operation.id()).append(" extends JolieCallback{\n");

            //adding onFault method
            stringBuilder.append("@Override\nprotected void onFault(FaultException fault) {\n");
            for (Entry<String, TypeDefinition> fault : operation.faults().entrySet()) {
                stringBuilder.append("if ( fault.faultName().equals(\"").append(fault.getKey()).append("\") ) {\n");
                stringBuilder.append("onFault").append(fault.getKey()).append("();\n");
                stringBuilder.append("}\n");
            }
            stringBuilder.append("}\n");

            // adding onSuccessfullReply method
            stringBuilder.append("@Override\npublic void onSuccess(Value response) {\nonSuccessfullReply( new ");
            stringBuilder.append(operation.responseType().id()).append("( response ) );\n}\n");



            // adding abstract methods to be implemented
            for (Entry<String, TypeDefinition> fault : operation.faults().entrySet()) {
                stringBuilder.append("public abstract void onFault").append(fault.getKey()).append("();\n");
            }
            stringBuilder.append("public abstract void onSuccessfullReply(").append(operation.responseType().id()).append(" response );\n");

            //closign class
            stringBuilder.append("}\n");

            String namespaceDir = namespace.replaceAll("\\.", "/");
            ZipEntry zipEntry = new ZipEntry(namespaceDir + "/" + portName + "/callbacks/" + "CallBack" + operation.id() + ".java");
            zipStream.putNextEntry(zipEntry);
            byte[] bb = stringBuilder.toString().getBytes();
            zipStream.write(bb, 0, bb.length);
            zipStream.closeEntry();


        } catch (IOException ex) {
            Logger.getLogger(JavaGWTDocumentCreator.class.getName()).log(Level.SEVERE, null, ex);
        }
    }

    private StringBuilder getPortOperationMethod(String operationName, String requestTypeName) {
        StringBuilder operationCallBuilder = new StringBuilder();
        operationCallBuilder.append("public void ").append(operationName).append("(").append(requestTypeName);
        operationCallBuilder.append(" message, CallBack").append(operationName).append(" callback ) {\n");
        operationCallBuilder.append("call( \"").append(operationName).append("\", message.getValue(), callback );\n}\n");
        return operationCallBuilder;
    }

    private void variableCreate(StringBuilder stringBuilder, TypeDefinition type) {

        if (Utils.hasSubTypes(type)) {
            Set<Map.Entry<String, TypeDefinition>> supportSet = Utils.subTypes(type);
            Iterator i = supportSet.iterator();

            while (i.hasNext()) {

                TypeDefinition subType = (TypeDefinition) (((Map.Entry) i.next()).getValue());

                if (subType instanceof TypeDefinitionLink) {

                    //link
                    if (((TypeDefinitionLink) subType).cardinality().max() > 1) {
                        stringBuilder.append("private List<" + ((TypeDefinitionLink) subType).linkedType().id() + "> " + "_" + ((TypeDefinitionLink) subType).id() + ";\n");
                    } else {
                        stringBuilder.append("private " + ((TypeDefinitionLink) subType).linkedType().id() + " " + "_" + ((TypeDefinitionLink) subType).id() + ";\n");
                    }

                } else if (subType instanceof TypeInlineDefinition) {

                    if (Utils.hasSubTypes(subType)) {

                        /*if(Utils.nativeType(subType)==NativeType.VOID){
                         //manage type with subtypes and a rootValue
                         }else{
                         //manage type with subtypes without rootValue
                         }*/
                        if (subType.cardinality().max() > 1) {
                            stringBuilder.append("private List<" + subType.id() + "> " + "_" + subType.id() + ";\n");
                        } else {
                            stringBuilder.append("private " + subType.id() + " _" + subType.id() + ";\n");
                        }

                    } else {
                        //native type
                        String javaCode = javaNativeEquivalent.get(Utils.nativeType(subType));
                        if (subType.cardinality().max() > 1) {
                            stringBuilder.append("private List<" + javaCode + "> " + "_" + subType.id() + ";\n");
                        } else {
                            stringBuilder.append("private " + javaCode + " _" + subType.id() + ";\n");
                        }
                    }


                } else {
                    System.out.println("WARNING: variable is not a Link or an Inline Definition!");
                }
            }
        }

        if (Utils.nativeType(type) != NativeType.VOID) {
            stringBuilder.append("private " + javaNativeEquivalent.get(Utils.nativeType(type)) + " rootValue;\n");
        }

        // stringBuilder.append("private Value v ;\n");
        //stringBuilder.append("private Value vReturn=  new Value() ;\n");
        stringBuilder.append("\n");





    }

    private void constructorCreate(StringBuilder stringBuilder, TypeDefinition type/*, boolean naturalType*/) {

        //constructor with parameters

        stringBuilder.append("public " + type.id() + "( Value v ){\n");
        //stringBuilder.append("this.v=v;\n");

        if (Utils.hasSubTypes(type)) {
            Set<Map.Entry<String, TypeDefinition>> supportSet = Utils.subTypes(type);
            Iterator i = supportSet.iterator();

            while (i.hasNext()) {

                TypeDefinition subType = (TypeDefinition) (((Map.Entry) i.next()).getValue());

                if (subType instanceof TypeDefinitionLink) {
                    //link
                    if (((TypeDefinitionLink) subType).cardinality().max() > 1) {
                        stringBuilder.append("_" + subType.id() + "= new LinkedList<" + ((TypeDefinitionLink) subType).linkedType().id() + ">();" + "\n");
                        //stringBuilder.append("}\n");

                        //to check:
                        stringBuilder.append("if (v.hasChildren(\"").append(subType.id()).append("\")){\n");
                        stringBuilder.append("for(int counter" + subType.id() + "=0;" + "counter" + subType.id() + "<v.getChildren(\"" + subType.id() + "\").size();counter" + subType.id() + "++){\n");
                        stringBuilder.append(((TypeDefinitionLink) subType).linkedTypeName() + " support").append(subType.id()).append(" = new " + ((TypeDefinitionLink) subType).linkedTypeName() + "(v.getChildren(\"").append(subType.id()).append("\").get(counter").append(subType.id()).append("));\n");
                        stringBuilder.append("_" + subType.id() + ".add(support" + subType.id() + ");\n");
                        stringBuilder.append("}\n");
                        //stringBuilder.append( nameVariable +"= new LinkedList<" +((TypeDefinitionLink) me.getValue()).linkedType().id() + ">();"+ "\n" );
                        stringBuilder.append("}\n");
                    } else {
                        stringBuilder.append("if (v.hasChildren(\"").append(subType.id()).append("\")){\n");
                        stringBuilder.append("_" + subType.id() + " = new " + ((TypeDefinitionLink) subType).linkedTypeName() + "( v.getFirstChild(\"" + subType.id() + "\"));" + "\n");
                        stringBuilder.append("}\n");
                    }
                } else if (subType instanceof TypeInlineDefinition) {

                    if (Utils.hasSubTypes(subType)) {

                        /*if(Utils.nativeType(subType)==NativeType.VOID){
                         //manage type with subtypes and a rootValue
                         }else{
                         //manage type with subtypes without rootValue
                         }*/

                        if (((TypeInlineDefinition) subType).cardinality().max() > 1) {
                            stringBuilder.append("_" + subType.id() + "= new LinkedList<" + subType.id() + ">();" + "\n");

                            //to check:
                            stringBuilder.append("if (v.hasChildren(\"").append(subType.id()).append("\")){\n");
                            stringBuilder.append("for(int counter" + subType.id() + "=0;" + "counter" + subType.id() + "<v.getChildren(\"" + subType.id() + "\").size();counter" + subType.id() + "++){\n");
                            stringBuilder.append(subType.id() + " support").append(subType.id()).append("=new " + subType.id() + "(v.getChildren(\"").append(subType.id()).append("\").get(counter").append(subType.id()).append("));\n");
                            stringBuilder.append("_" + subType.id() + ".add(support" + subType.id() + ");\n");
                            stringBuilder.append("}\n");
                            //stringBuilder.append( nameVariable +"= new LinkedList<" +((TypeDefinitionLink) me.getValue()).linkedType().id() + ">();"+ "\n" );
                            stringBuilder.append("}\n");
                        } else {
                            stringBuilder.append("if (v.hasChildren(\"").append(subType.id()).append("\")){\n");
                            stringBuilder.append("_" + subType.id() + " = new " + subType.id() + "( v.getFirstChild(\"" + subType.id() + "\"));" + "\n");
                            stringBuilder.append("}\n");
                        }


                    } else {
                        //native type
                        String javaCode = javaNativeEquivalent.get(Utils.nativeType(subType));
                        String javaMethod = javaNativeMethod.get(Utils.nativeType(subType));

                        if (((TypeDefinition) subType).cardinality().max() > 1) {
                            stringBuilder.append("_" + subType.id() + "= new LinkedList<" + javaCode + ">();" + "\n");

                            stringBuilder.append("if (v.hasChildren(\"").append(subType.id()).append("\")){\n");
                            stringBuilder.append("for(int counter" + subType.id() + "=0; " + "counter" + subType.id() + "<v.getChildren(\"" + subType.id() + "\").size(); counter" + subType.id() + "++){\n");
                            if (Utils.nativeType(subType) != NativeType.ANY) {
                                stringBuilder.append("" + javaCode + " support").append(subType.id()).append(" = v.getChildren(\"").append(subType.id()).append("\").get(counter").append(subType.id()).append(")." + javaMethod + ";\n");
                                stringBuilder.append("_" + subType.id() + ".add(support" + subType.id() + ");\n");
                            } else {
                                for (NativeType t : NativeType.class.getEnumConstants()) {
                                    if (!javaNativeChecker.containsKey(t))
                                        continue;
                                    stringBuilder.append(
                                            "if(v.getChildren(\"" + subType.id() + "\").get(counter" + subType.id() + ")." + javaNativeChecker.get(t) + "){\n"
                                                    + javaCode + " support").append(subType.id()).append(" = v.getChildren(\"" + subType.id() + "\").get(counter" + subType.id() + ")." + javaNativeMethod.get(t) + ";\n"
                                            + "_" + subType.id() + ".add(support" + subType.id() + ");\n"
                                            + "}\n");
                                }
                            }
                            stringBuilder.append("}\n");
                            //stringBuilder.append( nameVariable +"= new LinkedList<" +((TypeDefinitionLink) me.getValue()).linkedType().id() + ">();"+ "\n" );
                            stringBuilder.append("}\n");
                        } else {
                            stringBuilder.append("if (v.hasChildren(\"").append(subType.id()).append("\")){\n");


                            if (Utils.nativeType(subType) != NativeType.ANY) {
                                stringBuilder.append("_" + subType.id() + "= v.getFirstChild(\"" + subType.id() + "\")." + javaMethod + ";" + "\n");
                            } else {
                                for (NativeType t : NativeType.class.getEnumConstants()) {
                                    if (!javaNativeChecker.containsKey(t))
                                        continue;
                                    stringBuilder.append(
                                            "if(v.getFirstChild(\"" + subType.id() + "\")." + javaNativeChecker.get(t) + "){\n"
                                                    + "_" + subType.id() + " = v.getFirstChild(\"" + subType.id() + "\")." + javaNativeMethod.get(t) + ";\n"
                                                    + "}\n");
                                }
                            }
                            stringBuilder.append("}\n");
                        }

                    }

                } else {
                    System.out.println("WARNING: variable is not a Link or an Inline Definition!");
                }
            }
        }

        if (Utils.nativeType(type) != NativeType.VOID) {

            String javaCode = javaNativeEquivalent.get(Utils.nativeType(type));
            String javaMethod = javaNativeMethod.get(Utils.nativeType(type));

            if (Utils.nativeType(type) != NativeType.ANY) {
                stringBuilder.append("rootValue = v." + javaMethod + ";" + "\n");
            } else {
                for (NativeType t : NativeType.class.getEnumConstants()) {
                    if (!javaNativeChecker.containsKey(t))
                        continue;
                    stringBuilder.append(
                            "if(v." + javaNativeChecker.get(t) + "){\n"
                                    + "rootValue = v." + javaNativeMethod.get(t) + ";\n"
                                    + "}\n");
                }
            }
        }
        stringBuilder.append("}\n");



        //constructor without parameters

        stringBuilder.append("public " + type.id() + "(){\n");

        if (Utils.hasSubTypes(type)) {
            Set<Map.Entry<String, TypeDefinition>> supportSet = Utils.subTypes(type);
            Iterator i = supportSet.iterator();

            while (i.hasNext()) {

                TypeDefinition subType = (TypeDefinition) (((Map.Entry) i.next()).getValue());

                if (subType instanceof TypeDefinitionLink) {
                    //link
                    if (((TypeDefinitionLink) subType).cardinality().max() > 1) {
                        stringBuilder.append("_" + subType.id() + "= new LinkedList<" + ((TypeDefinitionLink) subType).linkedType().id() + ">();" + "\n");
                        //stringBuilder.append("}\n");
                    }
                } else if (subType instanceof TypeInlineDefinition) {

                    if (Utils.hasSubTypes(subType)) {

                        if (((TypeInlineDefinition) subType).cardinality().max() > 1) {
                            stringBuilder.append("_" + subType.id() + "= new LinkedList<" + subType.id() + ">();" + "\n");
                        }
                        /*if(Utils.nativeType(subType)==NativeType.VOID){
                         //manage type with subtypes and a rootValue
                         }else{
                         //manage type with subtypes without rootValue
                         }*/

                    } else {
                        //native type
                        String javaCode = javaNativeEquivalent.get(Utils.nativeType(subType));
                        //String javaMethod = javaNativeMethod.get(Utils.nativeType(subType));

                        if (((TypeDefinition) subType).cardinality().max() > 1) {
                            stringBuilder.append("_" + subType.id() + "= new LinkedList<" + javaCode + ">();" + "\n");
                        }
                    }

                } else {
                    System.out.println("WARNING: variable is not a Link or an Inline Definition!");
                }
            }
        }

        stringBuilder.append("}\n");
    }

    private void addGetValueMethod(StringBuilder stringBuilder, TypeDefinition type) {

        stringBuilder.append("public Value getValue(){\n");
        stringBuilder.append("Value vReturn = new Value();\n");
        if (Utils.hasSubTypes(type)) {
            Set<Map.Entry<String, TypeDefinition>> supportSet = Utils.subTypes(type);
            Iterator subtypeIterator = supportSet.iterator();
            while (subtypeIterator.hasNext()) {
                TypeDefinition subType = (TypeDefinition) (((Map.Entry) subtypeIterator.next()).getValue());
                if (subType instanceof TypeDefinitionLink) {
                    //link
                    if (subType.cardinality().max() > 1) {
                        stringBuilder.append("if(_").append(subType.id()).append("!=null){\n");
                        stringBuilder.append("for(int counter" + subType.id() + "=0;" + "counter" + subType.id() + "<" + "_" + subType.id() + ".size();counter" + subType.id() + "++){\n");
                        stringBuilder.append("vReturn.getNewChild(\"" + subType.id() + "\").deepCopy(" + "_" + subType.id() + ".get(counter" + subType.id() + ").getValue());\n");
                        stringBuilder.append("}\n");
                        stringBuilder.append("}\n");
                    } else {
                        stringBuilder.append("if((_").append(subType.id()).append("!=null)){\n");
                        stringBuilder.append("vReturn.getNewChild(\"" + subType.id() + "\")" + ".deepCopy(" + "_" + subType.id() + ".getValue());\n");
                        stringBuilder.append("}\n");
                    }
                } else if (subType instanceof TypeInlineDefinition) {
                    if (Utils.hasSubTypes(subType)) {

                        /*if(Utils.nativeType(subType)==NativeType.VOID){
                         //manage type with subtypes and a rootValue
                         }else{
                         //manage type with subtypes without rootValue
                         }*/
                        if (subType.cardinality().max() > 1) {
                            stringBuilder.append("if(_").append(subType.id()).append("!=null){\n");
                            stringBuilder.append("for(int counter" + subType.id() + "=0;" + "counter" + subType.id() + "<" + "_" + subType.id() + ".size();counter" + subType.id() + "++){\n");
                            stringBuilder.append("vReturn.getNewChild(\"" + subType.id() + "\").deepCopy(" + "_" + subType.id() + ".get(counter" + subType.id() + ").getValue());\n");
                            stringBuilder.append("}\n");
                            stringBuilder.append("}\n");
                        } else {
                            stringBuilder.append("if((_").append(subType.id()).append("!=null)){\n");
                            stringBuilder.append("vReturn.getNewChild(\"" + subType.id() + "\")" + ".deepCopy(" + "_" + subType.id() + ".getValue());\n");
                            stringBuilder.append("}\n");
                        }

                    } else {
                        //native type

                        if (subType.cardinality().max() > 1) {
                            stringBuilder.append("if(_").append(subType.id()).append("!=null){\n");
                            stringBuilder.append("for(int counter" + subType.id() + "=0;" + "counter" + subType.id() + "<" + "_" + subType.id() + ".size();counter" + subType.id() + "++){\n");
                            if (Utils.nativeType(subType) != NativeType.ANY) {
                                stringBuilder.append("vReturn.getNewChild(\"" + subType.id() + "\").setValue(_" + subType.id() + ".get(counter" + subType.id() + "));\n");
                            } else {
                                for (NativeType t : NativeType.class.getEnumConstants()) {
                                    if (!javaNativeChecker.containsKey(t))
                                        continue;
                                    stringBuilder.append(
                                            "if(_" + subType.id() + ".get(counter" + subType.id() + ") instanceof " + javaNativeEquivalent.get(t) + "){\n"
                                                    + "vReturn.getNewChild(\"" + subType.id() + "\")" + ".setValue(_" + subType.id() + ".get(counter" + subType.id() + "));\n"
                                                    + "}\n");
                                }
                            }
                            stringBuilder.append("}\n");
                            stringBuilder.append("}\n");

                        } else {
                            stringBuilder.append("if((_").append(subType.id()).append("!=null)){\n");
                            if (Utils.nativeType(subType) != NativeType.ANY) {
                                stringBuilder.append("vReturn.getNewChild(\"" + subType.id() + "\")" + ".setValue(_" + subType.id() + ");\n");
                            } else {
                                for (NativeType t : NativeType.class.getEnumConstants()) {
                                    if (!javaNativeChecker.containsKey(t))
                                        continue;
                                    stringBuilder.append(
                                            "if(_" + subType.id() + " instanceof " + javaNativeEquivalent.get(t) + "){\n"
                                                    + "vReturn.getNewChild(\"" + subType.id() + "\")" + ".setValue(_" + subType.id() + ");\n"
                                                    + "}\n");
                                }
                            }
                            stringBuilder.append("}\n");
                        }
                    }

                } else {
                    System.out.println("WARNING: variable is not a Link or an Inline Definition!");
                }
            }
        }

        if (Utils.nativeType(type) != NativeType.VOID) {

            stringBuilder.append("if((rootValue!=null)){\n");
            if (Utils.nativeType(type) != NativeType.ANY) {
                stringBuilder.append("vReturn.setValue(rootValue);\n");
            } else {
                for (NativeType t : NativeType.class.getEnumConstants()) {
                    if (!javaNativeChecker.containsKey(t))
                        continue;
                    stringBuilder.append(
                            "if(rootValue instanceof " + javaNativeEquivalent.get(t) + "){\n"
                                    + "vReturn.setValue(rootValue);\n"
                                    + "}\n");
                }
            }

            stringBuilder.append("}\n");

        }

        stringBuilder.append("return vReturn;\n");
        stringBuilder.append("}\n");
    }

    private void methodsCreate(StringBuilder stringBuilder, TypeDefinition type) {

        if (Utils.hasSubTypes(type)) {
            Set<Map.Entry<String, TypeDefinition>> supportSet = Utils.subTypes(type);
            Iterator i = supportSet.iterator();

            while (i.hasNext()) {

                TypeDefinition subType = (TypeDefinition) (((Map.Entry) i.next()).getValue());

                String nameVariable = subType.id();
                String startingChar = nameVariable.substring(0, 1);
                String remaningStr = nameVariable.substring(1, nameVariable.length());
                String nameVariableOp = startingChar.toUpperCase() + remaningStr;

                if (subType instanceof TypeDefinitionLink) {
                    //link

                    if (subType.cardinality().max() > 1) {

                        stringBuilder.append("public " + ((TypeDefinitionLink) subType).linkedTypeName() + " get" + nameVariableOp + "Value( int index ){\n");
                        stringBuilder.append("return " + "_" + nameVariable + ".get(index);\n");
                        stringBuilder.append("}\n");

                        stringBuilder.append("public " + "int" + " get" + nameVariableOp + "Size(){\n");
                        stringBuilder.append("return " + "_" + nameVariable + ".size();\n");
                        stringBuilder.append("}\n");


                        stringBuilder.append("public " + "void add" + nameVariableOp + "Value( " + ((TypeDefinitionLink) subType).linkedTypeName() + " value ){\n");
                        stringBuilder.append("_" + nameVariable + ".add(value);\n");
                        stringBuilder.append("}\n");

                        stringBuilder.append("public " + "void remove" + nameVariableOp + "Value( int index ){\n");
                        stringBuilder.append("_" + nameVariable + ".remove(index);\n");
                        stringBuilder.append("}\n");

                    } else {

                        stringBuilder.append("public " + ((TypeDefinitionLink) subType).linkedTypeName() + " get" + nameVariableOp + "(){\n");
                        stringBuilder.append("return " + "_" + nameVariable + ";\n");
                        stringBuilder.append("}\n");

                        stringBuilder.append("public " + "void set" + nameVariableOp + "( " + ((TypeDefinitionLink) subType).linkedTypeName() + " value ){\n");
                        stringBuilder.append("_" + nameVariable + " = value;\n");
                        stringBuilder.append("}\n");

                    }
                } else if (subType instanceof TypeInlineDefinition) {

                    if (Utils.hasSubTypes(subType)) {

                        /*if(Utils.nativeType(subType)==NativeType.VOID){
                         //manage type with subtypes and a rootValue
                         }else{
                         //manage type with subtypes without rootValue
                         }*/

                        if (subType.cardinality().max() > 1) {

                            stringBuilder.append("public " + subType.id() + " get" + nameVariableOp + "Value( int index ){\n");
                            stringBuilder.append("return " + "_" + nameVariable + ".get(index);\n");
                            stringBuilder.append("}\n");

                            stringBuilder.append("public " + "int" + " get" + nameVariableOp + "Size(){\n");
                            stringBuilder.append("return " + "_" + nameVariable + ".size();\n");
                            stringBuilder.append("}\n");


                            stringBuilder.append("public " + "void add" + nameVariableOp + "Value( " + subType.id() + " value ){\n");
                            stringBuilder.append("_" + nameVariable + ".add(value);\n");
                            stringBuilder.append("}\n");

                            stringBuilder.append("public " + "void remove" + nameVariableOp + "Value( int index ){\n");
                            stringBuilder.append("_" + nameVariable + ".remove(index);\n");
                            stringBuilder.append("}\n");

                        } else {

                            stringBuilder.append("public " + subType.id() + " get" + nameVariableOp + "(){\n");
                            stringBuilder.append("return " + "_" + nameVariable + ";\n");
                            stringBuilder.append("}\n");

                            stringBuilder.append("public " + "void set" + nameVariableOp + "( " + subType.id() + " value ){\n");
                            stringBuilder.append("_" + nameVariable + " = value;\n");
                            stringBuilder.append("}\n");

                        }

                    } else {
                        //native type

                        String javaCode = javaNativeEquivalent.get(Utils.nativeType(subType));
                        String javaMethod = javaNativeMethod.get(Utils.nativeType(subType));

                        if ( Utils.nativeType(subType) != NativeType.VOID) {

                            if (subType.cardinality().max() > 1) {

                                stringBuilder.append("public int get" + nameVariableOp + "Size(){\n");
                                stringBuilder.append("return " + "_" + nameVariable + ".size();\n");
                                stringBuilder.append("}\n");

                                stringBuilder.append("public " + javaCode + " get" + nameVariableOp + "Value( int index ){\n");
                                stringBuilder.append("return " + "_" + nameVariable + ".get(index);\n");
                                stringBuilder.append("}\n");

                                stringBuilder.append("public " + "void add" + nameVariableOp + "Value( " + javaCode + " value ){\n");
                                stringBuilder.append(javaCode + " support").append(nameVariable).append(" = value;\n");
                                stringBuilder.append("_" + nameVariable + ".add(" + "support" + nameVariable + " );\n");
                                stringBuilder.append("}\n");

                                stringBuilder.append("public " + "void remove" + nameVariableOp + "Value( int index ){\n");
                                stringBuilder.append("_" + nameVariable + ".remove(index);\n");
                                stringBuilder.append("}\n");

                            } else {
                                stringBuilder.append("public " + javaCode + " get" + nameVariableOp + "(){\n");
                                stringBuilder.append("return " + "_" + nameVariable + ";\n");
                                stringBuilder.append("}\n");

                                stringBuilder.append("public " + "void set" + nameVariableOp + "(" + javaCode + " value ){\n");
                                stringBuilder.append("_" + nameVariable + " = value;\n");
                                stringBuilder.append("}\n");
                            }



                        }
                    }

                } else {
                    System.out.println("WARNING: variable is not a Link or an Inline Definition!");
                }
            }
            if (Utils.nativeType(type) != NativeType.VOID) {

                String javaCode = javaNativeEquivalent.get(Utils.nativeType(type));
                String javaMethod = javaNativeMethod.get(Utils.nativeType(type));

                stringBuilder.append("public " + javaCode + " getRootValue(){\n");
                stringBuilder.append("return " + "rootValue;\n");
                stringBuilder.append("}\n");

                stringBuilder.append("public void setRootValue( " + javaCode + " value ){\n");
                stringBuilder.append("rootValue = value;\n");
                stringBuilder.append("}\n");

            }

        }


    }

    private void parseSubType(TypeDefinition typeDefinition) {
        if (Utils.hasSubTypes(typeDefinition)) {
            Set<Map.Entry<String, TypeDefinition>> supportSet = Utils.subTypes(typeDefinition);
            Iterator i = supportSet.iterator();
            while (i.hasNext()) {
                Map.Entry me = (Map.Entry) i.next();

                if (((TypeDefinition) me.getValue()) instanceof TypeDefinitionLink) {
                    if (!subTypeMap.containsKey(((TypeDefinitionLink) me.getValue()).linkedTypeName())) {
                        subTypeMap.put(((TypeDefinitionLink) me.getValue()).linkedTypeName(), ((TypeDefinitionLink) me.getValue()).linkedType());
                        parseSubType(((TypeDefinitionLink) me.getValue()).linkedType());
                    }
                }
            }
        }
    }
}<|MERGE_RESOLUTION|>--- conflicted
+++ resolved
@@ -27,21 +27,22 @@
 import java.io.FileOutputStream;
 import java.io.IOException;
 import java.io.Writer;
-<<<<<<< HEAD
-import java.util.*;
-=======
 import java.util.HashMap;
 import java.util.Iterator;
 import java.util.LinkedHashMap;
 import java.util.Map;
->>>>>>> 89b009cd
 import java.util.Map.Entry;
 import java.util.logging.Level;
 import java.util.logging.Logger;
 import java.util.zip.ZipEntry;
 import java.util.zip.ZipOutputStream;
 import jolie.lang.NativeType;
-import jolie.lang.parse.ast.*;
+import jolie.lang.parse.ast.InputPortInfo;
+import jolie.lang.parse.ast.InterfaceDefinition;
+import jolie.lang.parse.ast.OneWayOperationDeclaration;
+import jolie.lang.parse.ast.OperationDeclaration;
+import jolie.lang.parse.ast.OutputPortInfo;
+import jolie.lang.parse.ast.RequestResponseOperationDeclaration;
 import jolie.lang.parse.ast.types.TypeDefinition;
 import jolie.lang.parse.ast.types.TypeDefinitionLink;
 import jolie.lang.parse.ast.types.TypeInlineDefinition;
@@ -397,7 +398,7 @@
 
                     if (Utils.hasSubTypes(subType)) {
 
-                        /*if(Utils.nativeType(subType)==NativeType.VOID){
+                        /*if(subType.nativeType()==NativeType.VOID){
                          //manage type with subtypes and a rootValue
                          }else{
                          //manage type with subtypes without rootValue
@@ -477,7 +478,7 @@
 
                     if (Utils.hasSubTypes(subType)) {
 
-                        /*if(Utils.nativeType(subType)==NativeType.VOID){
+                        /*if(subType.nativeType()==NativeType.VOID){
                          //manage type with subtypes and a rootValue
                          }else{
                          //manage type with subtypes without rootValue
@@ -515,14 +516,14 @@
                                 stringBuilder.append("" + javaCode + " support").append(subType.id()).append(" = v.getChildren(\"").append(subType.id()).append("\").get(counter").append(subType.id()).append(")." + javaMethod + ";\n");
                                 stringBuilder.append("_" + subType.id() + ".add(support" + subType.id() + ");\n");
                             } else {
-                                for (NativeType t : NativeType.class.getEnumConstants()) {
+	                        for (NativeType t : NativeType.class.getEnumConstants()) {
                                     if (!javaNativeChecker.containsKey(t))
                                         continue;
                                     stringBuilder.append(
-                                            "if(v.getChildren(\"" + subType.id() + "\").get(counter" + subType.id() + ")." + javaNativeChecker.get(t) + "){\n"
-                                                    + javaCode + " support").append(subType.id()).append(" = v.getChildren(\"" + subType.id() + "\").get(counter" + subType.id() + ")." + javaNativeMethod.get(t) + ";\n"
-                                            + "_" + subType.id() + ".add(support" + subType.id() + ");\n"
-                                            + "}\n");
+                                        "if(v.getChildren(\"" + subType.id() + "\").get(counter" + subType.id() + ")." + javaNativeChecker.get(t) + "){\n"
+                                        + javaCode + " support").append(subType.id()).append(" = v.getChildren(\"" + subType.id() + "\").get(counter" + subType.id() + ")." + javaNativeMethod.get(t) + ";\n"
+                                        + "_" + subType.id() + ".add(support" + subType.id() + ");\n"
+                                        + "}\n");
                                 }
                             }
                             stringBuilder.append("}\n");
@@ -539,9 +540,9 @@
                                     if (!javaNativeChecker.containsKey(t))
                                         continue;
                                     stringBuilder.append(
-                                            "if(v.getFirstChild(\"" + subType.id() + "\")." + javaNativeChecker.get(t) + "){\n"
-                                                    + "_" + subType.id() + " = v.getFirstChild(\"" + subType.id() + "\")." + javaNativeMethod.get(t) + ";\n"
-                                                    + "}\n");
+                                        "if(v.getFirstChild(\"" + subType.id() + "\")." + javaNativeChecker.get(t) + "){\n"
+                                        + "_" + subType.id() + " = v.getFirstChild(\"" + subType.id() + "\")." + javaNativeMethod.get(t) + ";\n"
+                                        + "}\n");
                                 }
                             }
                             stringBuilder.append("}\n");
@@ -567,9 +568,9 @@
                     if (!javaNativeChecker.containsKey(t))
                         continue;
                     stringBuilder.append(
-                            "if(v." + javaNativeChecker.get(t) + "){\n"
-                                    + "rootValue = v." + javaNativeMethod.get(t) + ";\n"
-                                    + "}\n");
+                        "if(v." + javaNativeChecker.get(t) + "){\n"
+                        + "rootValue = v." + javaNativeMethod.get(t) + ";\n"
+                        + "}\n");
                 }
             }
         }
@@ -602,7 +603,7 @@
                         if (((TypeInlineDefinition) subType).cardinality().max() > 1) {
                             stringBuilder.append("_" + subType.id() + "= new LinkedList<" + subType.id() + ">();" + "\n");
                         }
-                        /*if(Utils.nativeType(subType)==NativeType.VOID){
+                        /*if(subType.nativeType()==NativeType.VOID){
                          //manage type with subtypes and a rootValue
                          }else{
                          //manage type with subtypes without rootValue
@@ -652,7 +653,7 @@
                 } else if (subType instanceof TypeInlineDefinition) {
                     if (Utils.hasSubTypes(subType)) {
 
-                        /*if(Utils.nativeType(subType)==NativeType.VOID){
+                        /*if(subType.nativeType()==NativeType.VOID){
                          //manage type with subtypes and a rootValue
                          }else{
                          //manage type with subtypes without rootValue
@@ -682,9 +683,9 @@
                                     if (!javaNativeChecker.containsKey(t))
                                         continue;
                                     stringBuilder.append(
-                                            "if(_" + subType.id() + ".get(counter" + subType.id() + ") instanceof " + javaNativeEquivalent.get(t) + "){\n"
-                                                    + "vReturn.getNewChild(\"" + subType.id() + "\")" + ".setValue(_" + subType.id() + ".get(counter" + subType.id() + "));\n"
-                                                    + "}\n");
+                                        "if(_" + subType.id() + ".get(counter" + subType.id() + ") instanceof " + javaNativeEquivalent.get(t) + "){\n"
+                                        + "vReturn.getNewChild(\"" + subType.id() + "\")" + ".setValue(_" + subType.id() + ".get(counter" + subType.id() + "));\n"
+                                        + "}\n");
                                 }
                             }
                             stringBuilder.append("}\n");
@@ -699,9 +700,9 @@
                                     if (!javaNativeChecker.containsKey(t))
                                         continue;
                                     stringBuilder.append(
-                                            "if(_" + subType.id() + " instanceof " + javaNativeEquivalent.get(t) + "){\n"
-                                                    + "vReturn.getNewChild(\"" + subType.id() + "\")" + ".setValue(_" + subType.id() + ");\n"
-                                                    + "}\n");
+                                        "if(_" + subType.id() + " instanceof " + javaNativeEquivalent.get(t) + "){\n"
+                                        + "vReturn.getNewChild(\"" + subType.id() + "\")" + ".setValue(_" + subType.id() + ");\n"
+                                        + "}\n");
                                 }
                             }
                             stringBuilder.append("}\n");
@@ -724,9 +725,9 @@
                     if (!javaNativeChecker.containsKey(t))
                         continue;
                     stringBuilder.append(
-                            "if(rootValue instanceof " + javaNativeEquivalent.get(t) + "){\n"
-                                    + "vReturn.setValue(rootValue);\n"
-                                    + "}\n");
+                        "if(rootValue instanceof " + javaNativeEquivalent.get(t) + "){\n"
+                        + "vReturn.setValue(rootValue);\n"
+                        + "}\n");
                 }
             }
 
@@ -790,7 +791,7 @@
 
                     if (Utils.hasSubTypes(subType)) {
 
-                        /*if(Utils.nativeType(subType)==NativeType.VOID){
+                        /*if(subType.nativeType()==NativeType.VOID){
                          //manage type with subtypes and a rootValue
                          }else{
                          //manage type with subtypes without rootValue
