--- conflicted
+++ resolved
@@ -1222,7 +1222,7 @@
 			}
 			
 			cmdParser.close();
-<<<<<<< HEAD
+
 			check = cmdParser.check();
 
 			SemanticVerifier semanticVerifier = null;
@@ -1235,20 +1235,6 @@
 				semanticVerifier = new SemanticVerifier( program );
 			}
 
-=======
-            check = cmdParser.check();
-         
-            SemanticVerifier semanticVerifier = null;
-
-            if ( check ){
-                SemanticVerifier.Configuration conf = new SemanticVerifier.Configuration();
-                conf.setCheckForMain( false );
-                semanticVerifier = new SemanticVerifier( program, conf );
-            } else {
-                semanticVerifier = new SemanticVerifier( program );
-            }
-			
->>>>>>> 770b6a8f
 			try {
 				semanticVerifier.validate();
 			} catch( SemanticException e ) {
