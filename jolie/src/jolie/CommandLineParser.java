--- conflicted
+++ resolved
@@ -571,17 +571,10 @@
 		GetOLStreamResult olResult = getOLStream( olFilepath, includeList, jolieClassLoader );
 
 		if ( olResult.stream == null ) {
-<<<<<<< HEAD
             if ( ignoreFile ) {
                 olResult.source = olFilepath;
                 olResult.stream = new ByteArrayInputStream( new byte[]{} );
             } else if ( olFilepath.endsWith( ".ol" ) ) {
-=======
-			if (ignoreFile) {
-				olResult.source = olFilepath;
-				olResult.stream = new ByteArrayInputStream(new byte[]{});
-			} else if ( olFilepath.endsWith( ".ol" ) ) {
->>>>>>> c8f9d6ee
 				// try to read the compiled version of the ol file
 				olFilepath += "c";
 				olResult = getOLStream( olFilepath, includeList, jolieClassLoader );
