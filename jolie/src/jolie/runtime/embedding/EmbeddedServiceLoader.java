--- conflicted
+++ resolved
@@ -23,11 +23,8 @@
 package jolie.runtime.embedding;
 
 import jolie.Interpreter;
-<<<<<<< HEAD
 import jolie.lang.Constants;
-=======
 import jolie.lang.parse.ast.Program;
->>>>>>> 770b6a8f
 import jolie.net.CommChannel;
 import jolie.runtime.Value;
 import jolie.runtime.VariablePath;
@@ -51,19 +48,6 @@
 	{
 		EmbeddedServiceLoader ret = null;
 		try {
-<<<<<<< HEAD
-			if ( type == Constants.EmbeddedServiceType.JAVA ) {
-				ret = new JavaServiceLoader( channelDest, servicePath, interpreter );
-			} else if ( type == Constants.EmbeddedServiceType.JOLIE ) {
-				ret = new JolieServiceLoader( channelDest, interpreter, servicePath );
-			} else { // Check if we have an extension to load the service
-				String serviceType = type.toString();
-				EmbeddedServiceLoaderFactory factory = interpreter.getEmbeddedServiceLoaderFactory( serviceType );
-				if ( factory == null ) {
-					throw new EmbeddedServiceLoaderCreationException( "Could not find extension to load services of type " + serviceType );
-				}
-				ret = factory.createLoader( interpreter, serviceType, servicePath, channelDest );
-=======
 			if ( configuration.isInternal() ) {
 				InternalEmbeddedServiceConfiguration internalConfiguration = (InternalEmbeddedServiceConfiguration) configuration;
 				ret = new InternalJolieServiceLoader( channelDest, interpreter, internalConfiguration.serviceName(), internalConfiguration.program() );
@@ -76,13 +60,15 @@
 					case JOLIE:
 						ret = new JolieServiceLoader( channelDest, interpreter, externalConfiguration.servicePath() );
 						break;
-					case JAVASCRIPT:
-						ret = new JavaScriptServiceLoader( channelDest, externalConfiguration.servicePath() );
+					default:
+						String serviceType = configuration.type().toString();
+						EmbeddedServiceLoaderFactory factory = interpreter.getEmbeddedServiceLoaderFactory( serviceType );
+						if ( factory == null ) {
+							throw new EmbeddedServiceLoaderCreationException( "Could not find extension to load services of type " + serviceType );
+						}
+						ret = factory.createLoader( interpreter, serviceType, externalConfiguration.servicePath(), channelDest );
 						break;
-					default:
-						throw new EmbeddedServiceLoaderCreationException( "Invalid embedded service type specified" );
 				}
->>>>>>> 770b6a8f
 			}
 		} catch( Exception e ) {
 			throw new EmbeddedServiceLoaderCreationException( e );
@@ -121,13 +107,8 @@
 			}
 		}
 	}
-<<<<<<< HEAD
 	
 	public abstract void load()
-=======
-
-	abstract public void load()
->>>>>>> 770b6a8f
 		throws EmbeddedServiceLoadingException;
 
 	public static abstract class EmbeddedServiceConfiguration
