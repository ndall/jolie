--- conflicted
+++ resolved
@@ -58,11 +58,8 @@
 	public static final CommMessage UNDEFINED_MESSAGE =
 		new CommMessage( GENERIC_REQUEST_ID, "", Constants.ROOT_RESOURCE_PATH, Value.UNDEFINED_VALUE, null );
 
-<<<<<<< HEAD
-	private static final AtomicLong ID_COUNTER = new AtomicLong();
-		
-=======
->>>>>>> 3701aa00
+  private static final AtomicLong ID_COUNTER = new AtomicLong( 1L );
+
 	private final long requestId;
 	private final String operationName;
 	private final String resourcePath;
