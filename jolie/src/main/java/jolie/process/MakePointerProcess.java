--- conflicted
+++ resolved
@@ -74,17 +74,6 @@
 
 		leftPath.makePointer( rightPath );
 		final Tracer tracer = Interpreter.getInstance().tracer();
-<<<<<<< HEAD
-		if ( !( tracer instanceof DummyTracer) ){
-			tracer.trace(() -> new AssignmentTraceAction(
-					AssignmentTraceAction.Type.ASSIGNMENT,
-					"POINTS",
-					TracerUtils.getVarPathString(leftPath.path().clone()),
-					rightPath.getValue(ExecutionThread.currentThread().state().root().clone()),
-					context
-			));
-		}
-=======
 
 		tracer.trace(() -> new AssignmentTraceAction(
 				AssignmentTraceAction.Type.ASSIGNMENT,
@@ -93,8 +82,7 @@
 				rightPath.getValue(ExecutionThread.currentThread().state().root().clone()),
 				context
 		));
-
->>>>>>> 77a89132
+		
 	}
 	
 	public boolean isKillable()
