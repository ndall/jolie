/***************************************************************************
 *   Copyright (C) by Fabrizio Montesi                                     *
 *                                                                         *
 *   This program is free software; you can redistribute it and/or modify  *
 *   it under the terms of the GNU Library General Public License as       *
 *   published by the Free Software Foundation; either version 2 of the    *
 *   License, or (at your option) any later version.                       *
 *                                                                         *
 *   This program is distributed in the hope that it will be useful,       *
 *   but WITHOUT ANY WARRANTY; without even the implied warranty of        *
 *   MERCHANTABILITY or FITNESS FOR A PARTICULAR PURPOSE.  See the         *
 *   GNU General Public License for more details.                          *
 *                                                                         *
 *   You should have received a copy of the GNU Library General Public     *
 *   License along with this program; if not, write to the                 *
 *   Free Software Foundation, Inc.,                                       *
 *   59 Temple Place - Suite 330, Boston, MA  02111-1307, USA.             *
 *                                                                         *
 *   For details about the authors of this software, see the AUTHORS file. *
 ***************************************************************************/

package jolie.process;

import jolie.ExecutionThread;
import jolie.Interpreter;
import jolie.lang.parse.context.ParsingContext;
import jolie.net.CommMessage;
import jolie.runtime.Value;
import jolie.runtime.VariablePath;
import jolie.runtime.expression.Expression;
import jolie.tracer.*;
import jolie.util.Pair;

/** Assigns an expression value to a VariablePath.
 * @see Expression
 * @see VariablePath
 * @author Fabrizio Montesi
 */
public class AssignmentProcess implements Process, Expression
{
	final private VariablePath varPath;
	final private Expression expression;
	final private ParsingContext context;

	/** Constructor.
	 * 
	 * @param varPath the variable which will receive the value
	 * @param expression the expression of which the evaluation will be stored in the variable
	 */
	public AssignmentProcess( VariablePath varPath, Expression expression, ParsingContext context )
	{
		this.varPath = varPath;
		this.expression = expression;
		this.context = context;
	}
	
	public Process copy( TransformationReason reason )
	{
		return new AssignmentProcess(
					(VariablePath)varPath.cloneExpression( reason ),
					expression.cloneExpression( reason ),
					context
				);
	}
	
	public Expression cloneExpression( TransformationReason reason )
	{
		return new AssignmentProcess(
					(VariablePath)varPath.cloneExpression( reason ),
					expression.cloneExpression( reason ),
					context
				);
	}
	
	/** Evaluates the expression and stores its value in the variable. */
	public void run()
	{
		if ( ExecutionThread.currentThread().isKilled() )
			return;
		Value evaluationValue = expression.evaluate();
		varPath.getValue().assignValue( evaluationValue );
		final Tracer tracer = Interpreter.getInstance().tracer();
<<<<<<< HEAD
		if ( !( tracer instanceof DummyTracer ) ){
			tracer.trace(() -> new AssignmentTraceAction(
=======
		tracer.trace(() -> new AssignmentTraceAction(
>>>>>>> 77a89132
					AssignmentTraceAction.Type.ASSIGNMENT,
					"ASSIGN",
					TracerUtils.getVarPathString(varPath.path().clone()),
					evaluationValue.clone(),
					context
			));
<<<<<<< HEAD
		}
=======

>>>>>>> 77a89132
	}
	
	public Value evaluate()
	{
		Value val = varPath.getValue();
		val.assignValue( expression.evaluate() );
		return val;
	}
	
	public boolean isKillable()
	{
		return true;
	}

}<|MERGE_RESOLUTION|>--- conflicted
+++ resolved
@@ -80,23 +80,13 @@
 		Value evaluationValue = expression.evaluate();
 		varPath.getValue().assignValue( evaluationValue );
 		final Tracer tracer = Interpreter.getInstance().tracer();
-<<<<<<< HEAD
-		if ( !( tracer instanceof DummyTracer ) ){
-			tracer.trace(() -> new AssignmentTraceAction(
-=======
 		tracer.trace(() -> new AssignmentTraceAction(
->>>>>>> 77a89132
-					AssignmentTraceAction.Type.ASSIGNMENT,
-					"ASSIGN",
-					TracerUtils.getVarPathString(varPath.path().clone()),
-					evaluationValue.clone(),
-					context
-			));
-<<<<<<< HEAD
-		}
-=======
-
->>>>>>> 77a89132
+				AssignmentTraceAction.Type.ASSIGNMENT,
+				"ASSIGN",
+				TracerUtils.getVarPathString(varPath.path().clone()),
+				evaluationValue.clone(),
+				context
+		));
 	}
 	
 	public Value evaluate()
