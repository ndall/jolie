--- conflicted
+++ resolved
@@ -75,35 +75,6 @@
 		if( ExecutionThread.currentThread().isKilled() ) {
 			return;
 		}
-<<<<<<< HEAD
-		CommChannel channel = null;
-		try {
-
-			CommMessage message =
-				CommMessage.createRequest(
-					operationId,
-					outputPort.getResourcePath(),
-					(outputExpression == null) ? Value.UNDEFINED_VALUE : outputExpression.evaluate() );
-
-			log( "SENDING", message );
-			if( types.requestType() != null ) {
-				try {
-					types.requestType().check( message.value() );
-				} catch( TypeCheckingException e ) {
-					log( "TYPE MISMATCH", message );
-					// just for logging also cause
-					Value tmpValue = Value.create();
-					tmpValue.setValue( e.getMessage() );
-					log( "TYPE MISMATCH", new CommMessage( message.requestId(), message.operationName(),
-						message.resourcePath(), tmpValue, null ) );
-					if( Interpreter.getInstance().isMonitoring() ) {
-						Interpreter.getInstance().fireMonitorEvent(
-							new OperationCallEvent( operationId, ExecutionThread.currentThread().getSessionId(),
-								Long.toString( message.requestId() ), OperationCallEvent.FAULT,
-								"TypeMismatch:" + e.getMessage(), outputPort.id(), message.value() ) );
-					}
-=======
->>>>>>> b18d31bb
 
 		SolicitResponseExpression solicitResponseExpression =
 			new SolicitResponseExpression(
@@ -116,132 +87,10 @@
 		
 		solicitResponseExpression.evaluate();
 
-<<<<<<< HEAD
-			channel = outputPort.getCommChannel();
-			channel.send( message );
-			// channel.release(); TODO release channel if possible (i.e. it will not be closed)
-			log( "SENT", message );
-			if( Interpreter.getInstance().isMonitoring() ) {
-				Interpreter.getInstance()
-					.fireMonitorEvent( new OperationCallEvent( operationId,
-						ExecutionThread.currentThread().getSessionId(), Long.toString( message.requestId() ),
-						OperationCallEvent.SUCCESS, "", outputPort.id(), message.value() ) );
-			}
-
-			CommMessage response = null;
-			do {
-				try {
-					response = channel.recvResponseFor( message ).get( Interpreter.getInstance().responseTimeout(),
-						TimeUnit.MILLISECONDS );
-				} catch( InterruptedException e ) {
-					throw new IOException( e );
-				} catch( ExecutionException e ) {
-					if( e.getCause() instanceof IOException ) {
-						throw (IOException) e.getCause();
-					} else {
-						throw new IOException( e.getCause() );
-					}
-				}
-			} while( response == null );
-			log( "RECEIVED", response );
-
-			if( inputVarPath != null ) {
-				inputVarPath.setValue( response.value() );
-			}
-
-			if( response.isFault() ) {
-				Type faultType = types.getFaultType( response.fault().faultName() );
-				if( faultType != null ) {
-					try {
-						faultType.check( response.fault().value() );
-						if( Interpreter.getInstance().isMonitoring() ) {
-							Interpreter.getInstance()
-								.fireMonitorEvent( new OperationReplyEvent( operationId,
-									ExecutionThread.currentThread().getSessionId(),
-									Long.toString( response.requestId() ), OperationReplyEvent.FAULT,
-									response.fault().faultName(), outputPort.id(), response.fault().value() ) );
-						}
-					} catch( TypeCheckingException e ) {
-						if( Interpreter.getInstance().isMonitoring() ) {
-							Interpreter.getInstance()
-								.fireMonitorEvent( new OperationReplyEvent( operationId,
-									ExecutionThread.currentThread().getSessionId(),
-									Long.toString( response.requestId() ), OperationReplyEvent.FAULT,
-									"TypeMismatch on fault:" + response.fault().faultName() + "." + e.getMessage(),
-									outputPort.id(), response.fault().value() ) );
-						}
-						throw new FaultException( Constants.TYPE_MISMATCH_FAULT_NAME,
-							"Received fault " + response.fault().faultName() + " TypeMismatch (" + operationId + "@"
-								+ outputPort.id() + "): " + e.getMessage() );
-					}
-				} else {
-					if( Interpreter.getInstance().isMonitoring() ) {
-						Interpreter.getInstance().fireMonitorEvent(
-							new OperationReplyEvent( operationId, ExecutionThread.currentThread().getSessionId(),
-								Long.toString( response.requestId() ), OperationReplyEvent.FAULT,
-								response.fault().faultName(), outputPort.id(), response.fault().value() ) );
-					}
-				}
-				throw response.fault();
-			} else {
-				if( types.responseType() != null ) {
-					try {
-						types.responseType().check( response.value() );
-						if( Interpreter.getInstance().isMonitoring() ) {
-							Interpreter.getInstance()
-								.fireMonitorEvent( new OperationReplyEvent( operationId,
-									ExecutionThread.currentThread().getSessionId(),
-									Long.toString( response.requestId() ), OperationReplyEvent.SUCCESS, "",
-									outputPort.id(), response.value() ) );
-						}
-					} catch( TypeCheckingException e ) {
-						if( Interpreter.getInstance().isMonitoring() ) {
-							Interpreter.getInstance()
-								.fireMonitorEvent( new OperationReplyEvent( operationId,
-									ExecutionThread.currentThread().getSessionId(),
-									Long.toString( response.requestId() ), OperationReplyEvent.FAULT, e.getMessage(),
-									outputPort.id(), response.value() ) );
-						}
-						throw new FaultException( Constants.TYPE_MISMATCH_FAULT_NAME, "Received message TypeMismatch ("
-							+ operationId + "@" + outputPort.id() + "): " + e.getMessage() );
-					}
-				} else {
-					if( Interpreter.getInstance().isMonitoring() ) {
-						Interpreter.getInstance().fireMonitorEvent( new OperationReplyEvent( operationId,
-							ExecutionThread.currentThread().getSessionId(), Long.toString( response.requestId() ),
-							OperationReplyEvent.SUCCESS, "", outputPort.id(), response.value() ) );
-					}
-				}
-			}
-
-			try {
-				installProcess.run();
-			} catch( ExitingException e ) {
-				assert false;
-			}
-		} catch( TimeoutException e ) { // The response timed out
-			throw new FaultException( Constants.TIMEOUT_EXCEPTION_FAULT_NAME );
-		} catch( IOException e ) {
-			throw new FaultException( Constants.IO_EXCEPTION_FAULT_NAME, e );
-		} catch( URISyntaxException e ) {
-			Interpreter.getInstance().logSevere( e );
-		} catch( TypeCheckingException e ) {
-			throw new FaultException( Constants.TYPE_MISMATCH_FAULT_NAME,
-				"Output message TypeMismatch (" + operationId + "@" + outputPort.id() + "): " + e.getMessage() );
-		} finally {
-			if( channel != null ) {
-				try {
-					channel.release();
-				} catch( IOException e ) {
-					Interpreter.getInstance().logWarning( e );
-				}
-			}
-=======
 		try {
 			installProcess.run();
 		} catch( ExitingException e ) {
 			assert false;
->>>>>>> b18d31bb
 		}
 	}
 
