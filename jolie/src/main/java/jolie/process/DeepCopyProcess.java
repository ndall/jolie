/***************************************************************************
 *   Copyright (C) by Fabrizio Montesi                                     *
 *                                                                         *
 *   This program is free software; you can redistribute it and/or modify  *
 *   it under the terms of the GNU Library General Public License as       *
 *   published by the Free Software Foundation; either version 2 of the    *
 *   License, or (at your option) any later version.                       *
 *                                                                         *
 *   This program is distributed in the hope that it will be useful,       *
 *   but WITHOUT ANY WARRANTY; without even the implied warranty of        *
 *   MERCHANTABILITY or FITNESS FOR A PARTICULAR PURPOSE.  See the         *
 *   GNU General Public License for more details.                          *
 *                                                                         *
 *   You should have received a copy of the GNU Library General Public     *
 *   License along with this program; if not, write to the                 *
 *   Free Software Foundation, Inc.,                                       *
 *   59 Temple Place - Suite 330, Boston, MA  02111-1307, USA.             *
 *                                                                         *
 *   For details about the authors of this software, see the AUTHORS file. *
 ***************************************************************************/

package jolie.process;

import jolie.ExecutionThread;
import jolie.Interpreter;
import jolie.lang.parse.context.ParsingContext;
import jolie.runtime.Value;
import jolie.runtime.VariablePath;
import jolie.runtime.expression.Expression;
import jolie.tracer.AssignmentTraceAction;
import jolie.tracer.DummyTracer;
import jolie.tracer.Tracer;
import jolie.tracer.TracerUtils;
import jolie.util.Pair;

public class DeepCopyProcess implements Process
{
	private final VariablePath leftPath;
	private final Expression rightExpression;
	private final boolean copyLinks;
	private final ParsingContext context;

	public DeepCopyProcess( VariablePath leftPath, Expression rightExpression, boolean copyLinks, ParsingContext context )
	{
		this.leftPath = leftPath;
		this.rightExpression = rightExpression;
		this.copyLinks = copyLinks;
		this.context = context;
	}


	@Override
	public Process copy( TransformationReason reason )
	{
		return new DeepCopyProcess(
			(VariablePath)leftPath.cloneExpression( reason ),
			rightExpression.cloneExpression( reason ),
			copyLinks,
				context
		);
	}

	@Override
	public void run()
	{
		if ( ExecutionThread.currentThread().isKilled() )
			return;

		if ( rightExpression instanceof VariablePath ) {
			leftPath.deepCopy( (VariablePath) rightExpression );
		} else {
			if ( copyLinks ) {
				leftPath.getValue().deepCopyWithLinks( rightExpression.evaluate() );
			} else {
				leftPath.getValue().deepCopy( rightExpression.evaluate() );
			}
		}
		final Tracer tracer = Interpreter.getInstance().tracer();
<<<<<<< HEAD
		if ( !( tracer instanceof DummyTracer) ){
			tracer.trace(() -> new AssignmentTraceAction(
					AssignmentTraceAction.Type.DEEPCOPY,
					"COPIED",
					TracerUtils.getVarPathString(leftPath.path()),
					leftPath.getValue(ExecutionThread.currentThread().state().root().clone()),
					context
			));
		}
=======

		tracer.trace(() -> new AssignmentTraceAction(
				AssignmentTraceAction.Type.DEEPCOPY,
				"COPIED",
				TracerUtils.getVarPathString(leftPath.path()),
				leftPath.getValue(ExecutionThread.currentThread().state().root().clone()),
				context
		));

>>>>>>> 77a89132
	}

	@Override
	public boolean isKillable()
	{
		return true;
	}
}<|MERGE_RESOLUTION|>--- conflicted
+++ resolved
@@ -76,17 +76,6 @@
 			}
 		}
 		final Tracer tracer = Interpreter.getInstance().tracer();
-<<<<<<< HEAD
-		if ( !( tracer instanceof DummyTracer) ){
-			tracer.trace(() -> new AssignmentTraceAction(
-					AssignmentTraceAction.Type.DEEPCOPY,
-					"COPIED",
-					TracerUtils.getVarPathString(leftPath.path()),
-					leftPath.getValue(ExecutionThread.currentThread().state().root().clone()),
-					context
-			));
-		}
-=======
 
 		tracer.trace(() -> new AssignmentTraceAction(
 				AssignmentTraceAction.Type.DEEPCOPY,
@@ -96,7 +85,6 @@
 				context
 		));
 
->>>>>>> 77a89132
 	}
 
 	@Override
